import { AxiosResponse } from "axios";

// controllers
import { Topia } from "controllers/Topia";
import { User } from "controllers/User";

// interfaces
import {
  FireToastInterface,
  MoveVisitorInterface,
  OpenIframeInterface,
  VisitorInterface,
  VisitorOptionalInterface,
} from "interfaces";

// types
import { ResponseType } from "types";

/**
 * @summary
 * Create an instance of Visitor class with a given id and optional attributes and session credentials.
 *
 * @usage
 * ```ts
 * await new Visitor(topia, id, urlSlug, { attributes: { moveTo: { x: 0, y: 0 } } });
 * ```
 */
export class Visitor extends User implements VisitorInterface {
  readonly id: number;
  urlSlug: string;
  user?: User;
  profile?: any;

  constructor(
    topia: Topia,
    id: number,
    urlSlug: string,
    options: VisitorOptionalInterface = { attributes: {}, credentials: {} },
  ) {
    super(topia, { credentials: options.credentials });
    Object.assign(this, options.attributes);
    this.id = id;
    this.urlSlug = urlSlug;
  }

  /**
   * @summary
   * Get a single visitor from a world
   *
   * @usage
   * ```ts
   * await visitor.fetchVisitor();
   * ```
   *
   * @result
   * Returns details for a visitor in a world by id and urlSlug
   */
  async fetchVisitor(): Promise<void | ResponseType> {
    try {
      const response: AxiosResponse = await this.topiaPublicApi().get(
        `/world/${this.urlSlug}/visitors/${this.id}`,
        this.requestOptions,
      );
      if (response.data?.visitorId === this.id) {
        Object.assign(this, response.data);
      } else if (response.data[this.id]) {
        Object.assign(this, response.data[this.id]);
      } else {
        throw "This visitor is not active";
      }
      if (this.profile?.profileId) this.profileId = this.profile.profileId;
    } catch (error) {
      throw this.errorHandler({ error });
    }
  }

  /**
   * @summary
   * Teleport or walk a visitor currently in a world to a single set of coordinates.
   *
   * @usage
   * ```ts
   * await visitor.moveVisitor({
   *   shouldTeleportVisitor: true,
   *   x: 100,
   *   y: 100,
   * });
   * ```
   *
   * @result
   * Updates each Visitor instance and world.visitors map.
   */
  async moveVisitor({ shouldTeleportVisitor, x, y }: MoveVisitorInterface): Promise<void | ResponseType> {
    try {
      await this.topiaPublicApi().put(
        `/world/${this.urlSlug}/visitors/${this.id}/move`,
        {
          moveTo: {
            x,
            y,
          },
          teleport: shouldTeleportVisitor,
        },
        this.requestOptions,
      );
    } catch (error) {
      throw this.errorHandler({ error });
    }
  }

  /**
   * @summary
<<<<<<< HEAD
   * Display a message via a toast to a visitor currently in a world.
   *
   * @usage
   * ```ts
   * await visitor.fireToast({
   *   groupId: "custom-message",
   *   title: "Hello World",
   *   text: "Thank you for participating!",
   * });
   * ```
   */
  async fireToast({ groupId, title, text }: FireToastInterface): Promise<void | ResponseType> {
    try {
      await this.topiaPublicApi().put(
        `/world/${this.urlSlug}/visitors/${this.id}/fire-toast`,
        {
          groupId,
          title,
          text,
        },
        this.requestOptions,
      );
=======
   * Retrieves the data object for a visitor.
   *
   * @usage
   * ```ts
   * await droppedAsset.fetchVisitorDataObject();
   * const { dataObject } = droppedAsset;
   * ```
   */
  async fetchVisitorDataObject(): Promise<void | ResponseType> {
    try {
      const response: AxiosResponse = await this.topiaPublicApi().get(
        `/world/${this.urlSlug}/visitors/${this.id}/get-data-object`,
        this.requestOptions,
      );
      this.dataObject = response.data;
    } catch (error) {
      throw this.errorHandler({ error });
    }
  }

  /**
   * @summary
   * Sets the data object for a visitor.
   *
   * Optionally, a lock can be provided with this request to ensure only one update happens at a time between all updates that share the same lock id
   *
   * @usage
   * ```ts
   * await droppedAsset.setVisitorDataObject({
   *   "exampleKey": "exampleValue",
   * });
   * const { dataObject } = droppedAsset;
   * ```
   */
  async setVisitorDataObject(
    dataObject: object,
    options: { lock?: { lockId: string; releaseLock?: boolean } } = {},
  ): Promise<void | ResponseType> {
    try {
      const { lock = {} } = options;
      await this.topiaPublicApi().put(
        `/world/${this.urlSlug}/visitors/${this.id}/set-data-object`,
        { dataObject, lock },
        this.requestOptions,
      );

      this.dataObject = dataObject;
>>>>>>> 71fd541b
    } catch (error) {
      throw this.errorHandler({ error });
    }
  }

  /**
   * @summary
<<<<<<< HEAD
   * Open an iframe in a drawer or modal for a visitor currently in a world.
   *
   * @usage
   * ```ts
   * await visitor.openIframe({
   *   link: "https://topia.io",
   *   shouldOpenInDrawer: true,
   *   title: "Hello World",
   * });
   * ```
   */
  async openIframe({ link, shouldOpenInDrawer, title }: OpenIframeInterface): Promise<void | ResponseType> {
    try {
      await this.topiaPublicApi().put(
        `/world/${this.urlSlug}/visitors/${this.id}/open-iframe`,
        {
          link,
          shouldOpenInDrawer,
          title,
        },
        this.requestOptions,
      );
=======
   * Updates the data object for a visitor.
   *
   * Optionally, a lock can be provided with this request to ensure only one update happens at a time between all updates that share the same lock id
   *
   * @usage
   * ```ts
   * await droppedAsset.updateVisitorDataObject({
   *   "exampleKey": "exampleValue",
   * });
   * const { dataObject } = droppedAsset;
   * ```
   */
  async updateVisitorDataObject(
    dataObject: object,
    options: { lock?: { lockId: string; releaseLock?: boolean } } = {},
  ): Promise<void | ResponseType> {
    try {
      const { lock = {} } = options;
      await this.topiaPublicApi().put(
        `/world/${this.urlSlug}/visitors/${this.id}/update-data-object`,
        { dataObject, lock },
        this.requestOptions,
      );

      this.dataObject = dataObject;
>>>>>>> 71fd541b
    } catch (error) {
      throw this.errorHandler({ error });
    }
  }
}

export default Visitor;<|MERGE_RESOLUTION|>--- conflicted
+++ resolved
@@ -110,7 +110,6 @@
 
   /**
    * @summary
-<<<<<<< HEAD
    * Display a message via a toast to a visitor currently in a world.
    *
    * @usage
@@ -133,63 +132,13 @@
         },
         this.requestOptions,
       );
-=======
-   * Retrieves the data object for a visitor.
-   *
-   * @usage
-   * ```ts
-   * await droppedAsset.fetchVisitorDataObject();
-   * const { dataObject } = droppedAsset;
-   * ```
-   */
-  async fetchVisitorDataObject(): Promise<void | ResponseType> {
-    try {
-      const response: AxiosResponse = await this.topiaPublicApi().get(
-        `/world/${this.urlSlug}/visitors/${this.id}/get-data-object`,
-        this.requestOptions,
-      );
-      this.dataObject = response.data;
-    } catch (error) {
-      throw this.errorHandler({ error });
-    }
-  }
-
-  /**
-   * @summary
-   * Sets the data object for a visitor.
-   *
-   * Optionally, a lock can be provided with this request to ensure only one update happens at a time between all updates that share the same lock id
-   *
-   * @usage
-   * ```ts
-   * await droppedAsset.setVisitorDataObject({
-   *   "exampleKey": "exampleValue",
-   * });
-   * const { dataObject } = droppedAsset;
-   * ```
-   */
-  async setVisitorDataObject(
-    dataObject: object,
-    options: { lock?: { lockId: string; releaseLock?: boolean } } = {},
-  ): Promise<void | ResponseType> {
-    try {
-      const { lock = {} } = options;
-      await this.topiaPublicApi().put(
-        `/world/${this.urlSlug}/visitors/${this.id}/set-data-object`,
-        { dataObject, lock },
-        this.requestOptions,
-      );
-
-      this.dataObject = dataObject;
->>>>>>> 71fd541b
-    } catch (error) {
-      throw this.errorHandler({ error });
-    }
-  }
-
-  /**
-   * @summary
-<<<<<<< HEAD
+    } catch (error) {
+      throw this.errorHandler({ error });
+    }
+  }
+
+  /**
+   * @summary
    * Open an iframe in a drawer or modal for a visitor currently in a world.
    *
    * @usage
@@ -212,7 +161,67 @@
         },
         this.requestOptions,
       );
-=======
+    } catch (error) {
+      throw this.errorHandler({ error });
+    }
+  }
+
+  /**
+   * @summary
+   * Retrieves the data object for a visitor.
+   *
+   * @usage
+   * ```ts
+   * await droppedAsset.fetchVisitorDataObject();
+   * const { dataObject } = droppedAsset;
+   * ```
+   */
+  async fetchVisitorDataObject(): Promise<void | ResponseType> {
+    try {
+      const response: AxiosResponse = await this.topiaPublicApi().get(
+        `/world/${this.urlSlug}/visitors/${this.id}/get-data-object`,
+        this.requestOptions,
+      );
+      this.dataObject = response.data;
+    } catch (error) {
+      throw this.errorHandler({ error });
+    }
+  }
+
+  /**
+   * @summary
+   * Sets the data object for a visitor.
+   *
+   * Optionally, a lock can be provided with this request to ensure only one update happens at a time between all updates that share the same lock id
+   *
+   * @usage
+   * ```ts
+   * await droppedAsset.setVisitorDataObject({
+   *   "exampleKey": "exampleValue",
+   * });
+   * const { dataObject } = droppedAsset;
+   * ```
+   */
+  async setVisitorDataObject(
+    dataObject: object,
+    options: { lock?: { lockId: string; releaseLock?: boolean } } = {},
+  ): Promise<void | ResponseType> {
+    try {
+      const { lock = {} } = options;
+      await this.topiaPublicApi().put(
+        `/world/${this.urlSlug}/visitors/${this.id}/set-data-object`,
+        { dataObject, lock },
+        this.requestOptions,
+      );
+
+      this.dataObject = dataObject;
+    } catch (error) {
+      throw this.errorHandler({ error });
+    }
+  }
+
+  /**
+   * @summary
    * Updates the data object for a visitor.
    *
    * Optionally, a lock can be provided with this request to ensure only one update happens at a time between all updates that share the same lock id
@@ -238,7 +247,6 @@
       );
 
       this.dataObject = dataObject;
->>>>>>> 71fd541b
     } catch (error) {
       throw this.errorHandler({ error });
     }
