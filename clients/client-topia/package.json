{
  "author": "Topia",
  "bugs": {
    "url": "https://github.com/metaversecloud-com/mc-sdk-js/issues"
  },
  "description": "MC Javascript SDK - Topia Client Library",
  "devDependencies": {
    "@rollup/plugin-alias": "^4.0.2",
    "@rollup/plugin-commonjs": "^23.0.2",
    "@rollup/plugin-json": "^5.0.1",
    "@rollup/plugin-node-resolve": "^15.0.1",
    "@types/jest": "^29.2.3",
    "@types/jsonwebtoken": "^9.0.0",
    "@typescript-eslint/eslint-plugin": "^5.43.0",
    "@typescript-eslint/parser": "^5.43.0",
    "axios": "^1.1.3",
    "axios-mock-adapter": "^1.21.2",
    "eslint": "^8.28.0",
    "eslint-config-prettier": "^8.5.0",
    "eslint-plugin-prettier": "^4.2.1",
    "jest": "^29.3.1",
    "jsonwebtoken": "^9.0.0",
    "prettier": "^2.7.1",
    "rollup": "^3.4.0",
    "rollup-plugin-license": "^3.0.1",
    "rollup-plugin-typescript2": "^0.34.1",
    "ts-jest": "^29.0.3",
    "typedoc": "^0.23.23",
    "typescript": "^5.0.4",
    "yalc": "^1.0.0-pre.53"
  },
  "files": [
    "dist/*"
  ],
  "gitHead": "7eef1f7fd9b3b0af395f95cb908add3011abf808",
  "homepage": "https://github.com/metaversecloud-com/mc-sdk-js/tree/main/clients/client-topia",
  "license": "bsd-3-clause",
  "keywords": [],
  "name": "@rtsdk/topia",
  "main": "dist/index.js",
  "publishConfig": {
    "access": "public",
    "registry": "https://registry.npmjs.org/"
  },
  "repository": {
    "directory": "clients/client-topia",
    "type": "git",
    "url": "git+https://github.com/metaversecloud-com/mc-sdk-js.git"
  },
  "scripts": {
    "build": "tsc && rollup -c",
    "test": "ENV=testing jest --watchAll=false",
    "lint": "eslint \"src/**\"",
    "docs": "typedoc",
    "pkg": "yarn && yarn build && yarn docs && npm publish",
    "local-publish": "yarn build && yalc publish --push --no-scripts"
  },
  "type": "module",
<<<<<<< HEAD
  "version": "0.1.1"
=======
  "version": "0.2.1"
>>>>>>> 71fd541b
}<|MERGE_RESOLUTION|>--- conflicted
+++ resolved
@@ -56,9 +56,5 @@
     "local-publish": "yarn build && yalc publish --push --no-scripts"
   },
   "type": "module",
-<<<<<<< HEAD
-  "version": "0.1.1"
-=======
   "version": "0.2.1"
->>>>>>> 71fd541b
 }